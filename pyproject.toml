--- conflicted
+++ resolved
@@ -42,12 +42,8 @@
 pooch = "*"
 pymc = "*"
 requests = "*"
-<<<<<<< HEAD
 s3fs = "*"                       # needed when using intake-esm to access CESM data on AWS server
-=======
-s3fs = "*"             # needed when using intake-esm to access CESM data on AWS server
 scipy = "*"
->>>>>>> 05ad6f76
 urllib3 = "*"
 xarray = "!=2025.7.0,!=2025.7.1" # https://github.com/pydata/xarray/issues/10536
 xcdat = "*"
